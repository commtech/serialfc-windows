--- conflicted
+++ resolved
@@ -603,10 +603,7 @@
 	7: Transmit using internal BRG, receive using internal BRG
 	8: Transmit and receive using external RI#
 	9: Transmit clock is output on DTR#
-<<<<<<< HEAD
-=======
    10: Transmit clock is output on DTR#, receive using external DSR#
->>>>>>> 90cefa08
 
 */
 /******************************************************************************/
