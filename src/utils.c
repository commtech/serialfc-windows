--- conflicted
+++ resolved
@@ -2537,11 +2537,7 @@
     UCHAR new_cks = 0;
     UCHAR new_mdm = 0;
 
-<<<<<<< HEAD
-    if (mode > 9 || mode < -1)
-=======
     if (mode > 10 || mode < -1)
->>>>>>> 90cefa08
         return STATUS_INVALID_PARAMETER;
 
     orig_lcr = READ_LINE_CONTROL(pDevExt, pDevExt->Controller);
@@ -2594,10 +2590,6 @@
         break;
     }
 
-    // Thales specific mode to output the clock on DTR#
-    if (mode == 9)
-        new_cks = 0x10;
-
     pDevExt->SerialWriteUChar(pDevExt->Controller + SPR_OFFSET, MDM_OFFSET); /* To allow access to MDM */
     pDevExt->SerialWriteUChar(pDevExt->Controller + ICR_OFFSET, new_mdm); /* Set interrupts to MDM through ICR */
 
@@ -2664,12 +2656,6 @@
         *mode = 8;
         break;
 
-<<<<<<< HEAD
-    // Thales specific mode to output the clock on DTR#
-    case 0x10:
-        *mode = 9;
-        break;
-=======
     case 0x20:
         *mode = 9;
         break;
@@ -2677,7 +2663,6 @@
     case 0x22:
         *mode = 10;
         break;
->>>>>>> 90cefa08
     }
 
     pDevExt->SerialWriteUChar(pDevExt->Controller + SPR_OFFSET, ACR_OFFSET); /* To allow access to ACR */
