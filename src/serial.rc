//Microsoft Developer Studio generated resource script.
//
//#include "resource.h"

#define APSTUDIO_READONLY_SYMBOLS
/////////////////////////////////////////////////////////////////////////////
//
// Generated from the TEXTINCLUDE 2 resource.
//
#define APSTUDIO_HIDDEN_SYMBOLS
#include "windows.h"
#undef APSTUDIO_HIDDEN_SYMBOLS
#include "ntverp.h"

/////////////////////////////////////////////////////////////////////////////
#undef APSTUDIO_READONLY_SYMBOLS

/////////////////////////////////////////////////////////////////////////////
// English (U.S.) resources

#if !defined(AFX_RESOURCE_DLL) || defined(AFX_TARG_ENU)
#ifdef _WIN32
LANGUAGE LANG_ENGLISH, SUBLANG_ENGLISH_US
#pragma code_page(1252)
#endif //_WIN32

#ifndef _MAC
/////////////////////////////////////////////////////////////////////////////
//
// Version
//

VS_VERSION_INFO VERSIONINFO
<<<<<<< HEAD
 FILEVERSION 2,3,0,100
 PRODUCTVERSION 2,3,0,100
=======
 FILEVERSION 2,4,1
 PRODUCTVERSION 2,4,1
>>>>>>> 3248abf2
 FILEFLAGSMASK 0x3fL
#ifdef _DEBUG
 FILEFLAGS 0x1L
#else
 FILEFLAGS 0x0L
#endif
 FILEOS 0x40004L
 FILETYPE 0x3L
 FILESUBTYPE 0x7L
BEGIN
    BLOCK "StringFileInfo"
    BEGIN
        BLOCK "040904b0"
        BEGIN
            VALUE "Comments", "\0"
            VALUE "CompanyName", "Commtech, Inc.\0"
            VALUE "FileDescription", "Serial Device Driver\0"
<<<<<<< HEAD
            VALUE "FileVersion", "2.2.1.100\0"
            VALUE "FileVersion", "2.3.0.100\0"
=======
            VALUE "FileVersion", "2.4.1\0"
>>>>>>> 3248abf2
            VALUE "InternalName", "serialfc.sys\0"
            VALUE "LegalCopyright", "Copyright (C) Commtech 2013\0"
            VALUE "LegalTrademarks", "Fastcom\0"
            VALUE "OriginalFilename", "serialfc.sys\0"
            VALUE "PrivateBuild", "\0"
            VALUE "ProductName", "Fastcom Serial Family\0"
<<<<<<< HEAD
            VALUE "ProductVersion", "2.2.1.100\0"
            VALUE "ProductVersion", "2.3.0.100\0"
=======
            VALUE "ProductVersion", "2.4.1\0"
>>>>>>> 3248abf2
            VALUE "SpecialBuild", "\0"
        END
    END
    BLOCK "VarFileInfo"
    BEGIN
        VALUE "Translation", 0x409, 1200
    END
END

#endif    // !_MAC


#ifdef APSTUDIO_INVOKED
/////////////////////////////////////////////////////////////////////////////
//
// TEXTINCLUDE
//

1 TEXTINCLUDE DISCARDABLE 
BEGIN
    "resource.h\0"
END

2 TEXTINCLUDE DISCARDABLE 
BEGIN
    "#define APSTUDIO_HIDDEN_SYMBOLS\r\n"
    "#include ""windows.h""\r\n"
    "#undef APSTUDIO_HIDDEN_SYMBOLS\r\n"
    "#include ""ntverp.h""\r\n"
    "\0"
END

3 TEXTINCLUDE DISCARDABLE 
BEGIN
    "\r\n"
    "\0"
END

#endif    // APSTUDIO_INVOKED

#endif    // English (U.S.) resources
/////////////////////////////////////////////////////////////////////////////



#ifndef APSTUDIO_INVOKED
/////////////////////////////////////////////////////////////////////////////
//
// Generated from the TEXTINCLUDE 3 resource.
//


/////////////////////////////////////////////////////////////////////////////
#endif    // not APSTUDIO_INVOKED
<|MERGE_RESOLUTION|>--- conflicted
+++ resolved
@@ -31,13 +31,8 @@
 //
 
 VS_VERSION_INFO VERSIONINFO
-<<<<<<< HEAD
- FILEVERSION 2,3,0,100
- PRODUCTVERSION 2,3,0,100
-=======
- FILEVERSION 2,4,1
- PRODUCTVERSION 2,4,1
->>>>>>> 3248abf2
+ FILEVERSION 2,4,1,100
+ PRODUCTVERSION 2,4,1,100
  FILEFLAGSMASK 0x3fL
 #ifdef _DEBUG
  FILEFLAGS 0x1L
@@ -55,24 +50,14 @@
             VALUE "Comments", "\0"
             VALUE "CompanyName", "Commtech, Inc.\0"
             VALUE "FileDescription", "Serial Device Driver\0"
-<<<<<<< HEAD
-            VALUE "FileVersion", "2.2.1.100\0"
-            VALUE "FileVersion", "2.3.0.100\0"
-=======
-            VALUE "FileVersion", "2.4.1\0"
->>>>>>> 3248abf2
+            VALUE "FileVersion", "2.4.1.100\0"
             VALUE "InternalName", "serialfc.sys\0"
             VALUE "LegalCopyright", "Copyright (C) Commtech 2013\0"
             VALUE "LegalTrademarks", "Fastcom\0"
             VALUE "OriginalFilename", "serialfc.sys\0"
             VALUE "PrivateBuild", "\0"
             VALUE "ProductName", "Fastcom Serial Family\0"
-<<<<<<< HEAD
-            VALUE "ProductVersion", "2.2.1.100\0"
-            VALUE "ProductVersion", "2.3.0.100\0"
-=======
-            VALUE "ProductVersion", "2.4.1\0"
->>>>>>> 3248abf2
+            VALUE "ProductVersion", "2.4.1.100\0"
             VALUE "SpecialBuild", "\0"
         END
     END
