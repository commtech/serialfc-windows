--- conflicted
+++ resolved
@@ -1,10 +1,6 @@
 _LNG=$(LANGUAGE)
 _INX=.
-<<<<<<< HEAD
-STAMP=stampinf -f $@ -a $(_BUILDARCH) -v 2.3.0.100 -k $(KMDF_VERSION_MAJOR).$(KMDF_VERSION_MINOR)
-=======
-STAMP=stampinf -f $@ -a $(_BUILDARCH) -v 2.4.1 -k $(KMDF_VERSION_MAJOR).$(KMDF_VERSION_MINOR)
->>>>>>> 3248abf2
+STAMP=stampinf -f $@ -a $(_BUILDARCH) -v 2.4.1.100 -k $(KMDF_VERSION_MAJOR).$(KMDF_VERSION_MINOR)
 
 
 
