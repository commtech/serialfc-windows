_LNG=$(LANGUAGE)
_INX=.
<<<<<<< HEAD
STAMP=stampinf -f $@ -a $(_BUILDARCH) -v 2.2.1.100 -k $(KMDF_VERSION_MAJOR).$(KMDF_VERSION_MINOR)
=======
STAMP=stampinf -f $@ -a $(_BUILDARCH) -v 2.3.0 -k $(KMDF_VERSION_MAJOR).$(KMDF_VERSION_MINOR)
>>>>>>> fd9ec289



$(OBJ_PATH)\$(O)\$(INF_NAME).inf: $(_INX)\$(INF_NAME).inx 
    copy $(_INX)\$(@B).inx $@
    $(STAMP)

$(OBJ_PATH)\$(O)\$(INF_NAME2).inf: $(_INX)\$(INF_NAME2).inx 
    copy $(_INX)\$(@B).inx $@
    $(STAMP)<|MERGE_RESOLUTION|>--- conflicted
+++ resolved
@@ -1,10 +1,6 @@
 _LNG=$(LANGUAGE)
 _INX=.
-<<<<<<< HEAD
-STAMP=stampinf -f $@ -a $(_BUILDARCH) -v 2.2.1.100 -k $(KMDF_VERSION_MAJOR).$(KMDF_VERSION_MINOR)
-=======
-STAMP=stampinf -f $@ -a $(_BUILDARCH) -v 2.3.0 -k $(KMDF_VERSION_MAJOR).$(KMDF_VERSION_MINOR)
->>>>>>> fd9ec289
+STAMP=stampinf -f $@ -a $(_BUILDARCH) -v 2.3.0.100 -k $(KMDF_VERSION_MAJOR).$(KMDF_VERSION_MINOR)
 
 
 
